import babel from '@rollup/plugin-babel';
import pkg from './package.json';

const mergeAll = objs => Object.assign({}, ...objs);

const commonPlugins = [
  babel({
    exclude: 'node_modules/**',
    babelHelpers: 'bundled',
  }),
];

const configBase = {
  input: 'src/index.js',
  external: Object.keys(pkg.dependencies || {}).concat(Object.keys(pkg.peerDependencies || {})),
  plugins: commonPlugins,
};

const devUmdConfig = mergeAll([
  configBase,
  {
    output: {
      file: pkg.unpkg.replace(/\.min\.js$/, '.js'),
      format: 'umd',
      name: 'onClickOutside',
      exports: 'named',
      globals: { react: 'React', 'react-dom': 'ReactDOM' },
    },
    external: Object.keys(pkg.peerDependencies || {}),
  },
]);

const prodUmdConfig = mergeAll([
  devUmdConfig,
  { output: mergeAll([devUmdConfig.output, { file: pkg.unpkg }]) },
  {
<<<<<<< HEAD
    plugins: devUmdConfig.plugins.concat(
      uglify({
        warnings: false,
        compress: {
          pure_getters: true,
          unsafe: true,
          unsafe_comps: true,
        },
        warnings: false,
      })
    ),
=======
    plugins: devUmdConfig.plugins
>>>>>>> 06960abf
  },
]);

const webConfig = mergeAll([
  configBase,
  {
    output: [
      { file: pkg.module, format: 'es' },
      { file: pkg.main, format: 'cjs', exports: 'named' }
    ],
  },
]);

export default [devUmdConfig, prodUmdConfig, webConfig];<|MERGE_RESOLUTION|>--- conflicted
+++ resolved
@@ -34,21 +34,7 @@
   devUmdConfig,
   { output: mergeAll([devUmdConfig.output, { file: pkg.unpkg }]) },
   {
-<<<<<<< HEAD
-    plugins: devUmdConfig.plugins.concat(
-      uglify({
-        warnings: false,
-        compress: {
-          pure_getters: true,
-          unsafe: true,
-          unsafe_comps: true,
-        },
-        warnings: false,
-      })
-    ),
-=======
     plugins: devUmdConfig.plugins
->>>>>>> 06960abf
   },
 ]);
 
