# An onClickOutside mixin for React components

This is a React mixin that you can add to your React components if you want to have them listen for clicks that occur somewhere in the document, outside of the element itself (for instance, if you need to hide a menu when people click anywhere else on your page).

Note that this mixin relies on the `.classList` property, which is supported by all modern browsers, but not by no longer supported browsers like IE8 or even older. For setups that need to support deprecated browsers, using something like the [MDN classlist-polyfill](https://www.npmjs.com/package/classlist-polyfill) will be necessary.

## installation

There are two ways to install this mixin, depending on your development process.

### NPM

If you have Node.js needs, you can install this mixin via `npm`, using:

```
npm install react-onclickoutside --save
```

(or `--save-dev` depending on your needs). You then use it in your components as:

```javascript
var Component = React.createClass({
  mixins: [
    require('react-onclickoutside')
  ],

  handleClickOutside: function(evt) {
    // ...handling code goes here...
  }
});
```
### For the browser (not recommended)

If you have plain-old-browser needs and for some reason are unable to use the modern browserify/webpack approach to building your JS payloads, you can install this mixin via `bower`, using:

```
bower install react-onclickoutside
```

and then include it as script via:

```html
<script src="bower_components/react-onclickoutside/index.js"></script>
```

Then use it as:

```javascript
var Component = React.createClass({
  mixins: [
    OnClickOutside
  ],

  handleClickOutside: function(evt) {
    // ...handling code goes here...
  }
});
```

## Regulate whether or not to listen for outside clicks

When using this mixin, a component has two functions that can be used to explicitly listen for, or do nothing with, outside clicks

- `enableOnClickOutside()` - Enables outside click listening by setting up the event listening bindings.
- `disableOnClickOutside()` - Disables outside click listening by explicitly removing the event listening bindings.
 
In addition, you can create a component that uses this mixin such that it has the code set up and ready to go, but not listening for outside click events until you explicitly issue its `enableOnClickOutside()`, by passing in a properly called `disableOnClickOutside`:

```javascript
var Component = React.createClass({
  mixins: [ ... ],
  handleClickOutside: function(evt) {
    // ...
  }
});

var Container = React.createClass({
  render: function(evt) {
    return <Component disableOnClickOutside={true} />
  }
});
```

## Marking elements as "skip over this one" during the event loop

If you want the mixin to ignore certain elements, then add the class `ignore-react-onclickoutside` to that element and the callback won't be invoked when the click happens inside elements with that class.

<<<<<<< HEAD
For bugs and enhancements hit up https://github.com/Pomax/react-onclickoutside/issues

## Version compatibility

If you still use React 0.13 or 0.12, any version up to and including 3.* will work. Any version v4.* or above will not work due to relying on modules not introduced until React 0.14.

If you use React 0.14 or above, use v4.*, as that specifically uses `react-DOM` for the necessary DOM event bindings.
=======
## ES6/2015 class support via HOC / ES7 decorators

Since mixins can't be used with ES6/2015 class React components a 
[Higher-Order Component (HOC)](https://medium.com/@dan_abramov/mixins-are-dead-long-live-higher-order-components-94a0d2f9e750) 
and [ES7 decorator](https://github.com/wycats/javascript-decorators) are bundled with the mixin: 

```javascript
import listensToClickOutside from 'react-onclickoutside/decorator'; 

class Component extends React.Component {
  handleClickOutside = (event) => {
    // ...
  }
}

export default listensToClickOutside(Component);

// OR

import listensToClickOutside from 'react-onclickoutside/decorator'; 

@listensToClickOutside()
class Component extends React.Component {
  handleClickOutside = (event) => {
    // ...
  }
}

export default Component;
```

One difference when using the HOC/decorator compared to the mixin is that the `enableOnClickOutside()`
and `disableOnClickOutside()` methods are not available as class methods, but rather on the `props`;
so instead of `this.enableOnClickOutside()` you would call `this.props.enableOnClickOutside()`.

In every other respect the the mixin and HOC/decorator provides the same functionality. 

For bugs and enhancements hit up https://github.com/Pomax/react-onclickoutside/issues
>>>>>>> c3ccde46
<|MERGE_RESOLUTION|>--- conflicted
+++ resolved
@@ -85,15 +85,6 @@
 
 If you want the mixin to ignore certain elements, then add the class `ignore-react-onclickoutside` to that element and the callback won't be invoked when the click happens inside elements with that class.
 
-<<<<<<< HEAD
-For bugs and enhancements hit up https://github.com/Pomax/react-onclickoutside/issues
-
-## Version compatibility
-
-If you still use React 0.13 or 0.12, any version up to and including 3.* will work. Any version v4.* or above will not work due to relying on modules not introduced until React 0.14.
-
-If you use React 0.14 or above, use v4.*, as that specifically uses `react-DOM` for the necessary DOM event bindings.
-=======
 ## ES6/2015 class support via HOC / ES7 decorators
 
 Since mixins can't be used with ES6/2015 class React components a 
@@ -132,4 +123,9 @@
 In every other respect the the mixin and HOC/decorator provides the same functionality. 
 
 For bugs and enhancements hit up https://github.com/Pomax/react-onclickoutside/issues
->>>>>>> c3ccde46
+
+## Version compatibility
+
+If you still use React 0.13 or 0.12, any version up to and including 3.* will work. Any version v4.* or above will not work due to relying on modules not introduced until React 0.14.
+
+If you use React 0.14 or above, use v4.*, as that specifically uses `react-DOM` for the necessary DOM event bindings.